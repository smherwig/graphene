--- conflicted
+++ resolved
@@ -33,14 +33,8 @@
 syscalldb:
         .cfi_startproc
 
-<<<<<<< HEAD
-        # DEP 7/9/12: Push a stack pointer so clone can find the return address
-
-        # Create shim_regs struct on the stack.
-=======
         # Create shim_regs struct on the stack.
         pushfq
->>>>>>> b7907fa8
         pushq %rbp
         pushq %rbx
         pushq %rdi
@@ -56,8 +50,6 @@
         pushq %r14
         pushq %r15
         # shim_regs struct ends here.
-<<<<<<< HEAD
-=======
 
         movq %rsp, %rbp
         .cfi_def_cfa_offset SHIM_REGS_SIZE+8  # +8 for ret_addr
@@ -71,33 +63,11 @@
         movq (%rbx,%rax,8), %rbx
         cmp $0, %rbx
         je isundef
->>>>>>> b7907fa8
 
-        .set save_area_size, 8*14
-        movq %rsp, %rbp
-        .cfi_def_cfa_offset save_area_size+8  # +8 for ret_addr
-        .cfi_offset 6,-16        # saved_rbp is at CFA-16 (ret + saved_rbp)
-        .cfi_def_cfa_register 6  # %rbp
-
-        cmp $LIBOS_SYSCALL_BOUND, %rax
-        jae isundef
-
-        movq shim_table@GOTPCREL(%rip), %rbx
-        movq (%rbx,%rax,8), %rbx
-        cmp $0, %rbx
-        je isundef
-
-isdef:
         movq %rax, %fs:(SHIM_TCB_OFFSET + TCB_SYSCALL_NR)
-<<<<<<< HEAD
-        leaq save_area_size+8(%rbp), %rax
-        movq %rax, %fs:(SHIM_TCB_OFFSET + TCB_SP)
-        movq save_area_size(%rbp), %rax
-=======
         leaq SHIM_REGS_SIZE+8(%rbp), %rax
         movq %rax, %fs:(SHIM_TCB_OFFSET + TCB_SP)
         movq SHIM_REGS_SIZE(%rbp), %rax
->>>>>>> b7907fa8
         movq %rax, %fs:(SHIM_TCB_OFFSET + TCB_RET_IP)
         movq %rbp, %fs:(SHIM_TCB_OFFSET + TCB_REGS)
 
