/* -*- mode:c; c-file-style:"k&r"; c-basic-offset: 4; tab-width:4; indent-tabs-mode:nil; mode:auto-fill; fill-column:78; -*- */
/* vim: set ts=4 sw=4 et tw=78 fo=cqt wm=0: */

/* Copyright (C) 2014 Stony Brook University
   This file is part of Graphene Library OS.

   Graphene Library OS is free software: you can redistribute it and/or
   modify it under the terms of the GNU Lesser General Public License
   as published by the Free Software Foundation, either version 3 of the
   License, or (at your option) any later version.

   Graphene Library OS is distributed in the hope that it will be useful,
   but WITHOUT ANY WARRANTY; without even the implied warranty of
   MERCHANTABILITY or FITNESS FOR A PARTICULAR PURPOSE.  See the
   GNU Lesser General Public License for more details.

   You should have received a copy of the GNU Lesser General Public License
   along with this program.  If not, see <http://www.gnu.org/licenses/>.  */

/*
 * db_signal.c
 *
 * This file contains APIs to set up handlers of exceptions issued by the
 * host, and the methods to pass the exceptions to the upcalls.
 */

#include "pal_linux.h"
#include "api.h"
#include "ecall_types.h"
#include "ocall_types.h"
#include "sgx_internal.h"
#include "rpcqueue.h"

#include <atomic.h>
#include <sigset.h>
#include <linux/signal.h>
#include <ucontext.h>
#include <asm/errno.h>

#include "sgx_enclave.h"

#define IS_ERR INTERNAL_SYSCALL_ERROR
#define IS_ERR_P INTERNAL_SYSCALL_ERROR_P
#define ERRNO INTERNAL_SYSCALL_ERRNO
#define ERRNO_P INTERNAL_SYSCALL_ERRNO_P

#if !defined(__i386__)
/* In x86_64 kernels, sigaction is required to have a user-defined
 * restorer. Also, they not yet support SA_INFO. The reference:
 * http://lxr.linux.no/linux+v2.6.35/arch/x86/kernel/signal.c#L448
 *
 *     / * x86-64 should always use SA_RESTORER. * /
 *     if (ka->sa.sa_flags & SA_RESTORER) {
 *             put_user_ex(ka->sa.sa_restorer, &frame->pretcode);
 *     } else {
 *             / * could use a vstub here * /
 *             err |= -EFAULT;
 *     }
 */

void restore_rt (void) __asm__ ("__restore_rt");

#ifndef SA_RESTORER
#define SA_RESTORER  0x04000000
#endif

#define DEFINE_RESTORE_RT(syscall) DEFINE_RESTORE_RT2(syscall)
# define DEFINE_RESTORE_RT2(syscall)                \
    __asm__ (                                       \
         "    nop\n"                                \
         ".align 16\n"                              \
         ".LSTART_restore_rt:\n"                    \
         "    .type __restore_rt,@function\n"       \
         "__restore_rt:\n"                          \
         "    movq $" #syscall ", %rax\n"           \
         "    syscall\n");

DEFINE_RESTORE_RT(__NR_rt_sigreturn)
#endif

int set_sighandler (int * sigs, int nsig, void * handler)
{
    struct sigaction action;
    action.sa_handler = (void (*)(int)) handler;
    action.sa_flags = SA_SIGINFO;

#if !defined(__i386__)
    action.sa_flags |= SA_RESTORER;
    action.sa_restorer = restore_rt;
#endif

    __sigemptyset((__sigset_t *) &action.sa_mask);
    __sigaddset((__sigset_t *) &action.sa_mask, SIGCONT);

    for (int i = 0 ; i < nsig ; i++) {
        if (sigs[i] == SIGCHLD)
            action.sa_flags |= SA_NOCLDSTOP|SA_NOCLDWAIT;

#if defined(__i386__)
        int ret = INLINE_SYSCALL(sigaction, 3, sigs[i], &action, NULL)
#else
        int ret = INLINE_SYSCALL(rt_sigaction, 4, sigs[i], &action, NULL,
                                 sizeof(sigset_t));
#endif
        if (IS_ERR(ret))
            return -ERRNO(ret);

        action.sa_flags &= ~(SA_NOCLDSTOP|SA_NOCLDWAIT);
    }

    int ret = 0;
    __sigset_t mask;
    __sigemptyset(&mask);
    for (int i = 0 ; i < nsig ; i++)
        __sigaddset(&mask, sigs[i]);

#if defined(__i386__)
    ret = INLINE_SYSCALL(sigprocmask, 3, SIG_UNBLOCK, &mask, NULL)
#else
    ret = INLINE_SYSCALL(rt_sigprocmask, 4, SIG_UNBLOCK, &mask, NULL,
                         sizeof(sigset_t));
#endif

    if (IS_ERR(ret))
        return -ERRNO(ret);

    return 0;
}

int block_signals (int * sigs, int nsig)
{
    int ret = 0;
    __sigset_t mask;
    __sigemptyset(&mask);
    for (int i = 0 ; i < nsig ; i++)
        __sigaddset(&mask, sigs[i]);

#if defined(__i386__)
    ret = INLINE_SYSCALL(sigprocmask, 3, SIG_BLOCK, &mask, NULL)
#else
    ret = INLINE_SYSCALL(rt_sigprocmask, 4, SIG_BLOCK, &mask, NULL,
                         sizeof(sigset_t));
#endif

    if (IS_ERR(ret))
        return -ERRNO(ret);

    return 0;
}

int unblock_signals (int * sigs, int nsig)
{
    int ret = 0;
    __sigset_t mask;
    __sigemptyset(&mask);
    for (int i = 0 ; i < nsig ; i++)
        __sigaddset(&mask, sigs[i]);

#if defined(__i386__)
    ret = INLINE_SYSCALL(sigprocmask, 3, SIG_UNBLOCK, &mask, NULL)
#else
    ret = INLINE_SYSCALL(rt_sigprocmask, 4, SIG_UNBLOCK, &mask, NULL,
                         sizeof(sigset_t));
#endif

    if (IS_ERR(ret))
        return -ERRNO(ret);

    return 0;
}

int unset_sighandler (int * sigs, int nsig)
{
    for (int i = 0 ; i < nsig ; i++) {
#if defined(__i386__)
        int ret = INLINE_SYSCALL(sigaction, 4, sigs[i], SIG_DFL, NULL)
#else
        int ret = INLINE_SYSCALL(rt_sigaction, 4, sigs[i],
                                 (struct sigaction *) SIG_DFL, NULL,
                                 sizeof(__sigset_t));
#endif
        if (IS_ERR(ret))
            return -ERRNO(ret);
    }
    return 0;
}

static int get_event_num (int signum)
{
    switch(signum) {
        case SIGFPE:                return PAL_EVENT_ARITHMETIC_ERROR;
        case SIGSEGV: case SIGBUS:  return PAL_EVENT_MEMFAULT;
        case SIGILL:                return PAL_EVENT_ILLEGAL;
        case SIGTERM:               return PAL_EVENT_QUIT;
        case SIGINT:                return PAL_EVENT_SUSPEND;
        case SIGCONT:               return PAL_EVENT_RESUME;
        default: return -1;
    }
}

void sgx_entry_return (void);

static void _DkTerminateSighandler (int signum, siginfo_t * info,
                                    struct ucontext * uc)
{
<<<<<<< HEAD
    /* send dummy signal to RPC threads so they interrupt blocked syscalls */
    if (g_rpc_queue)
        for (size_t i = 0; i < g_rpc_queue->rpc_threads_num; i++)
            INLINE_SYSCALL(tkill, 2, g_rpc_queue->rpc_threads[i], SIGUSR2);
=======
    __UNUSED(info);
>>>>>>> 40398136

    unsigned long rip = uc->uc_mcontext.gregs[REG_RIP];

    if (rip != (unsigned long) async_exit_pointer) {
        uc->uc_mcontext.gregs[REG_RIP] = (uint64_t) sgx_entry_return;
        uc->uc_mcontext.gregs[REG_RDI] = -PAL_ERROR_INTERRUPTED;
        uc->uc_mcontext.gregs[REG_RSI] = get_event_num(signum);
    } else {
        sgx_raise(get_event_num(signum));
    }
}

static void _DkResumeSighandler (int signum, siginfo_t * info,
                                 struct ucontext * uc)
{
<<<<<<< HEAD
    /* send dummy signal to RPC threads so they interrupt blocked syscalls;
     * only do it on a benign SIGFPE signal (FP/div-by-zero exception) */
    if (g_rpc_queue && signum == SIGFPE)
        for (size_t i = 0; i < g_rpc_queue->rpc_threads_num; i++)
            INLINE_SYSCALL(tkill, 2, g_rpc_queue->rpc_threads[i], SIGUSR2);
=======
    __UNUSED(info);
>>>>>>> 40398136

    unsigned long rip = uc->uc_mcontext.gregs[REG_RIP];

    if (rip != (unsigned long) async_exit_pointer) {
        switch (signum) {
            case SIGSEGV:
                SGX_DBG(DBG_E, "Segmentation Fault in Untrusted Code (RIP = %08lx)\n", rip);
                break;

            case SIGILL:
                SGX_DBG(DBG_E, "Illegal Instruction in Untrusted Code (RIP = %08lx)\n", rip);
                break;

            case SIGFPE:
                SGX_DBG(DBG_E, "Arithmetic Exception in Untrusted Code (RIP = %08lx)\n", rip);
                break;

            case SIGBUS:
                SGX_DBG(DBG_E, "Memory Mapping Exception in Untrusted Code (RIP = %08lx)\n", rip);
                break;
        }
        INLINE_SYSCALL(exit, 1, 1);
    }

    int event = get_event_num(signum);
    sgx_raise(event);
}

static void _DkEmptySighandler (int signum, siginfo_t * info,
                                 struct ucontext * uc)
{
    (void) signum;
    (void) info;
    (void) uc;

    /* we need this handler to interrupt blocking syscalls in RPC threads */
}

int sgx_signal_setup (void)
{
    int ret, sig[4];

    sig[0] = SIGTERM;
    sig[1] = SIGINT;
    sig[2] = SIGCONT;
    if ((ret = set_sighandler(sig, 3, &_DkTerminateSighandler)) < 0)
        goto err;

    sig[0] = SIGSEGV;
    sig[1] = SIGILL;
    sig[2] = SIGFPE;
    sig[3] = SIGBUS;
    if ((ret = set_sighandler(sig, 4, &_DkResumeSighandler)) < 0)
        goto err;

    /* SIGUSR2 is reserved for Graphene usage -- interrupting blocking syscalls
     * in RPC threads. Note that we block SIGUSR2 in normal enclave threads;
     * This signal is unblocked by each RPC thread explicitly. */
    sig[0] = SIGUSR2;
    if ((ret = set_sighandler(sig, 1, &_DkEmptySighandler)) < 0)
        goto err;
    if (block_signals(sig, 1) < 0)
        goto err;

    return 0;
err:
    return ret;
}<|MERGE_RESOLUTION|>--- conflicted
+++ resolved
@@ -203,14 +203,12 @@
 static void _DkTerminateSighandler (int signum, siginfo_t * info,
                                     struct ucontext * uc)
 {
-<<<<<<< HEAD
     /* send dummy signal to RPC threads so they interrupt blocked syscalls */
     if (g_rpc_queue)
         for (size_t i = 0; i < g_rpc_queue->rpc_threads_num; i++)
             INLINE_SYSCALL(tkill, 2, g_rpc_queue->rpc_threads[i], SIGUSR2);
-=======
+
     __UNUSED(info);
->>>>>>> 40398136
 
     unsigned long rip = uc->uc_mcontext.gregs[REG_RIP];
 
@@ -226,15 +224,13 @@
 static void _DkResumeSighandler (int signum, siginfo_t * info,
                                  struct ucontext * uc)
 {
-<<<<<<< HEAD
     /* send dummy signal to RPC threads so they interrupt blocked syscalls;
      * only do it on a benign SIGFPE signal (FP/div-by-zero exception) */
     if (g_rpc_queue && signum == SIGFPE)
         for (size_t i = 0; i < g_rpc_queue->rpc_threads_num; i++)
             INLINE_SYSCALL(tkill, 2, g_rpc_queue->rpc_threads[i], SIGUSR2);
-=======
+
     __UNUSED(info);
->>>>>>> 40398136
 
     unsigned long rip = uc->uc_mcontext.gregs[REG_RIP];
 
