--- conflicted
+++ resolved
@@ -19,21 +19,13 @@
 #include "api.h"
 #include <host_endian.h>
 
-<<<<<<< HEAD
-#define __bswap_16(x) ((unsigned short)(__builtin_bswap32(x) >> 16))
-#define __bswap_32(x) ((unsigned int)__builtin_bswap32(x))
-=======
 #define __bswap_16(x) ((uint16_t)(__builtin_bswap32(x) >> 16))
 #define __bswap_32(x) ((uint32_t)__builtin_bswap32(x))
->>>>>>> 6abaa112
 
 uint32_t __htonl (uint32_t x)
 {
 #if __BYTE_ORDER == __BIG_ENDIAN
-<<<<<<< HEAD
 #error "Graphene thinks byte order is BIG_ENDIAN!"
-=======
->>>>>>> 6abaa112
     return x;
 #elif __BYTE_ORDER == __LITTLE_ENDIAN
     return __bswap_32 (x);
@@ -50,10 +42,7 @@
 uint16_t __htons (uint16_t x)
 {
 #if __BYTE_ORDER == __BIG_ENDIAN
-<<<<<<< HEAD
 #error "Graphene thinks byte order is BIG_ENDIAN!"
-=======
->>>>>>> 6abaa112
     return x;
 #elif __BYTE_ORDER == __LITTLE_ENDIAN
     return __bswap_16 (x);
