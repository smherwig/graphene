--- conflicted
+++ resolved
@@ -744,7 +744,6 @@
 
 #define EDEBUG(code, ms) do {} while (0)
 
-<<<<<<< HEAD
 rpc_queue_t* g_rpc_queue = NULL; /* pointer to untrusted queue */
 
 static void* rpc_thread_loop(void* encl) {
@@ -805,10 +804,7 @@
     }
 }
 
-int ecall_enclave_start (const char ** arguments, const char ** environments)
-=======
 int ecall_enclave_start (char * args, uint64_t args_size, char * env, uint64_t env_size)
->>>>>>> 2eea32d1
 {
     g_rpc_queue = NULL;
 
