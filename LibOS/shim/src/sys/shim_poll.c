--- conflicted
+++ resolved
@@ -419,14 +419,8 @@
             fds[i].revents |= (fds[i].events & (POLLIN|POLLRDNORM));
         if (polls[i].flags & RET_W)
             fds[i].revents |= (fds[i].events & (POLLOUT|POLLWRNORM));
-<<<<<<< HEAD
-        if (polls[i].flags & RET_E) {
-            fds[i].revents |= (POLLERR|POLLHUP);
-        }
-=======
         if (polls[i].flags & RET_E)
             fds[i].revents |= (POLLERR|POLLHUP);
->>>>>>> 5b3b6933
 
         if (fds[i].revents)
             ret++;
