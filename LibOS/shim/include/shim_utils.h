--- conflicted
+++ resolved
@@ -216,15 +216,9 @@
 int load_elf_object (struct shim_handle * file, void * addr, size_t mapped);
 int load_elf_interp (struct shim_handle * exec);
 int free_elf_interp (void);
-<<<<<<< HEAD
-int execute_elf_object (struct shim_handle * exec,
-                        int * argcp, const char ** argp,
-                        int nauxv, elf_auxv_t * auxp);
-=======
 void execute_elf_object (struct shim_handle * exec,
                          int * argcp, const char ** argp,
                          int nauxv, elf_auxv_t * auxp);
->>>>>>> 2eea32d1
 int remove_loaded_libraries (void);
 
 /* gdb debugging support */
