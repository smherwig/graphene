--- conflicted
+++ resolved
@@ -30,11 +30,6 @@
     return enclave_base <= addr && addr + size <= enclave_top;
 }
 
-<<<<<<< HEAD
-void * sgx_ocget_frame (void)
-{
-    return GET_ENCLAVE_TLS(ustack);
-=======
 bool sgx_is_completely_outside_enclave(const void* addr, uint64_t size) {
     if (((uint64_t) addr) > (UINT64_MAX - size)) {
         return false;
@@ -53,7 +48,11 @@
     memcpy(dst, uptr_src, size);
 
     return 0;
->>>>>>> 2eea32d1
+}
+
+void * sgx_ocget_frame (void)
+{
+    return GET_ENCLAVE_TLS(ustack);
 }
 
 void * sgx_ocalloc (uint64_t size)
