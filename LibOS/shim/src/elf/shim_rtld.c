--- conflicted
+++ resolved
@@ -1558,14 +1558,6 @@
     return 0;
 }
 
-<<<<<<< HEAD
-int execute_elf_object (struct shim_handle * exec,
-                        int * argcp, const char ** argp,
-                        int nauxv, ElfW(auxv_t) * auxp)
-{
-    struct link_map * exec_map = __search_map_by_handle(exec);
-    assert(exec_map);
-=======
 void execute_elf_object (struct shim_handle * exec,
                          int * argcp, const char ** argp,
                          int nauxv, ElfW(auxv_t) * auxp)
@@ -1573,7 +1565,6 @@
     struct link_map * exec_map = __search_map_by_handle(exec);
     assert(exec_map);
     assert((uintptr_t)argcp % 16 == 0);  // Stack should be aligned to 16 on entry point.
->>>>>>> 2eea32d1
     assert((void*)argcp + sizeof(long) == argp || argp == NULL);
 
     auxp[0].a_type = AT_PHDR;
