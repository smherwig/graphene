--- conflicted
+++ resolved
@@ -18,18 +18,17 @@
 #include <linux/futex.h>
 #include "rpcqueue.h"
 
-<<<<<<< HEAD
 rpc_queue_t* g_rpc_queue;  /* pointer to untrusted queue */
 
 static void* alloc_in_user(void* ptr, uint64_t size) {
-    if (!sgx_is_within_enclave(ptr, size))
+    if (!sgx_is_completely_within_enclave(ptr, size))
         return ptr;
 
     return sgx_ocalloc(size);
 }
 
 static void* copy_to_user(const void* ptr, uint64_t size) {
-    if (!sgx_is_within_enclave(ptr, size))
+    if (!sgx_is_completely_within_enclave(ptr, size))
         return (void*)ptr;
 
     void* tmp = sgx_ocalloc(size);
@@ -38,8 +37,8 @@
 }
 
 static void copy_from_user(void* ptr, const void* user_ptr, uint64_t size) {
-    if (sgx_is_within_enclave(user_ptr, size) ||
-            !sgx_is_within_enclave(ptr, size))
+    if (sgx_is_completely_within_enclave(user_ptr, size) ||
+            !sgx_is_completely_within_enclave(ptr, size))
         return;
 
     memcpy(ptr, user_ptr, size);
@@ -90,7 +89,7 @@
                     ms->ms_timeout = OCALL_NO_TIMEOUT;
 
                     int ret = sgx_ocall(OCALL_FUTEX, ms);
-                    if (ret < 0 && ret != -PAL_ERROR_TRYAGAIN)
+                    if (ret < 0 && ret != -EAGAIN)
                         return -ENOMEM;
                 }
             } while ((c = atomic_cmpxchg(&req->lock, REQ_UNLOCKED, REQ_LOCKED_WITH_WAITERS)));
@@ -134,64 +133,20 @@
  * Most new syscalls should use sgx_exitless_ocall() for performance reasons.
  * If new syscall _needs_ to perform enclave exit, replace with sgx_ocall().
  */
-=======
-#define OCALLOC(val, type, len) do {    \
-    void * _tmp = sgx_ocalloc(len);     \
-    if (_tmp == NULL) {                 \
-        OCALL_EXIT();                   \
-        return -EPERM;  /* TODO: remove this control-flow obfuscation */  \
-    }                                   \
-    (val) = (type) _tmp;                \
-} while (0)
-
-int printf(const char * fmt, ...);
-
-#define SGX_OCALL(code, ms) sgx_ocall(code, ms)
-
-#define OCALL_EXIT()                                    \
-    do {                                                \
-        sgx_ocfree();                                   \
-    } while (0)
-
-#define ALLOC_IN_USER(ptr, size)                                 \
-    ({                                                           \
-        __typeof__(ptr) tmp = ptr;                               \
-        if (!sgx_is_completely_outside_enclave(ptr, size)) {     \
-            OCALLOC(tmp, __typeof__(tmp), size);                 \
-        }; tmp;                                                  \
-    })
-
-#define COPY_TO_USER(ptr, size)                                  \
-    ({                                                           \
-        __typeof__(ptr) tmp = ptr;                               \
-        if (!sgx_is_completely_outside_enclave(ptr, size)) {     \
-            OCALLOC(tmp, __typeof__(tmp), size);                 \
-            memcpy((void *) tmp, ptr, size);                     \
-        }; tmp;                                                  \
-    })
-
-#define COPY_FROM_USER(var, user_var, size)                             \
-    ({                                                                  \
-        int _ret = 0;                                                   \
-        if (var != user_var) {                                          \
-            if (sgx_is_completely_outside_enclave(user_var, size) &&    \
-                sgx_is_completely_within_enclave(var, size)) {          \
-                _ret = 0;                                               \
-                memcpy(var, user_var, size);                            \
-            } else {                                                    \
-                _ret = -EPERM;                                          \
-            }                                                           \
-        } _ret;                                                         \
-    })
->>>>>>> 2eea32d1
 
 int ocall_exit(int exitcode)
 {
-    int retval = 0;
     int64_t code = exitcode;
-    sgx_ocall(OCALL_EXIT, (void *) code);
+    // There are two reasons for this loop:
+    //  1. Ocalls can be interuppted.
+    //  2. We can't trust the outside to actually exit, so we need to ensure
+    //     that we never return even when the outside tries to trick us.
+    while (true) {
+        sgx_ocall(OCALL_EXIT, (void *) code);
+    }
+
     /* NOTREACHED */
-    return retval;
+    return 0;
 }
 
 int ocall_print_string (const char * str, unsigned int length)
@@ -200,13 +155,8 @@
     void* frame = sgx_ocget_frame();
 
     if (!str || length <= 0) {
-<<<<<<< HEAD
         sgx_ocfree_frame(frame);
-        return -PAL_ERROR_DENIED;
-=======
-        OCALL_EXIT();
         return -EPERM;
->>>>>>> 2eea32d1
     }
 
     ms_ocall_print_string_t * ms = sgx_ocalloc(sizeof(*ms));
@@ -229,15 +179,9 @@
 
     retval = sgx_exitless_ocall(OCALL_ALLOC_UNTRUSTED, ms);
     if (!retval) {
-<<<<<<< HEAD
-        if (sgx_is_within_enclave(ms->ms_mem, size)) {
+        if (!sgx_is_completely_outside_enclave(ms->ms_mem, size)) {
             sgx_ocfree_frame(frame);
-            return -PAL_ERROR_DENIED;
-=======
-        if (!sgx_is_completely_outside_enclave(ms->ms_mem, size)) {
-            OCALL_EXIT();
             return -EPERM;
->>>>>>> 2eea32d1
         }
         *mem = ms->ms_mem;
     }
@@ -261,15 +205,9 @@
 
     retval = sgx_exitless_ocall(OCALL_MAP_UNTRUSTED, ms);
     if (!retval) {
-<<<<<<< HEAD
-        if (sgx_is_within_enclave(ms->ms_mem, size)) {
+        if (!sgx_is_completely_outside_enclave(ms->ms_mem, size)) {
             sgx_ocfree_frame(frame);
-            return -PAL_ERROR_DENIED;
-=======
-        if (!sgx_is_completely_outside_enclave(ms->ms_mem, size)) {
-            OCALL_EXIT();
             return -EPERM;
->>>>>>> 2eea32d1
         }
         *mem = ms->ms_mem;
     }
@@ -283,15 +221,9 @@
     int retval = 0;
     void* frame = sgx_ocget_frame();
 
-<<<<<<< HEAD
-    if (sgx_is_within_enclave(mem, size)) {
+    if (!sgx_is_completely_outside_enclave(mem, size)) {
         sgx_ocfree_frame(frame);
-        return -PAL_ERROR_INVAL;
-=======
-    if (!sgx_is_completely_outside_enclave(mem, size)) {
-        OCALL_EXIT();
         return -EINVAL;
->>>>>>> 2eea32d1
     }
 
     ms_ocall_unmap_untrusted_t * ms = sgx_ocalloc(sizeof(*ms));
@@ -401,7 +333,7 @@
 
     if (count > PRESET_PAGESIZE) {
         retval = ocall_alloc_untrusted(ALLOC_ALIGNUP(count), &obuf);
-        if (IS_ERR(retval))
+        if (retval < 0)
             return retval;
     }
 
@@ -593,15 +525,9 @@
     int retval = 0;
     void* frame = sgx_ocget_frame();
 
-<<<<<<< HEAD
-    if (sgx_is_within_enclave(futex, sizeof(int))) {
+    if (!sgx_is_completely_outside_enclave(futex, sizeof(int))) {
         sgx_ocfree_frame(frame);
-        return -PAL_ERROR_INVAL;
-=======
-    if (!sgx_is_completely_outside_enclave(futex, sizeof(int))) {
-        OCALL_EXIT();
         return -EINVAL;
->>>>>>> 2eea32d1
     }
 
     ms_ocall_futex_t * ms = sgx_ocalloc(sizeof(*ms));
@@ -658,13 +584,8 @@
         if (addrlen && (
             !sgx_is_completely_outside_enclave(ms->ms_addr, bind_len) ||
             ms->ms_addrlen > bind_len)) {
-<<<<<<< HEAD
             sgx_ocfree_frame(frame);
-            return -PAL_ERROR_DENIED;
-=======
-            OCALL_EXIT();
             return -EPERM;
->>>>>>> 2eea32d1
         }
 
         if (addr) {
@@ -696,13 +617,8 @@
     if (retval >= 0) {
         if (len && (!sgx_is_completely_outside_enclave(ms->ms_addr, len) ||
                     ms->ms_addrlen > len)) {
-<<<<<<< HEAD
             sgx_ocfree_frame(frame);
-            return -PAL_ERROR_DENIED;
-=======
-            OCALL_EXIT();
             return -EPERM;
->>>>>>> 2eea32d1
         }
 
         if (addr) {
@@ -742,13 +658,8 @@
         if (bind_len && (
             !sgx_is_completely_outside_enclave(ms->ms_bind_addr, bind_len) ||
             ms->ms_bind_addrlen > bind_len)) {
-<<<<<<< HEAD
             sgx_ocfree_frame(frame);
-            return -PAL_ERROR_DENIED;
-=======
-            OCALL_EXIT();
             return -EPERM;
->>>>>>> 2eea32d1
         }
 
         if (bind_addr) {
@@ -768,27 +679,11 @@
                      struct sockaddr * addr, unsigned int * addrlen)
 {
     int retval = 0;
-<<<<<<< HEAD
-    void* frame = sgx_ocget_frame();
-
+    void * obuf = NULL;
+    void* frame = sgx_ocget_frame();
     unsigned int len = addrlen ? *addrlen : 0;
-    void * obuf = NULL;
-=======
-    void *obuf = NULL;
-    unsigned int len = addrlen ? *addrlen : 0;
 
     if ((count + len) > PRESET_PAGESIZE) {
-        retval = ocall_alloc_untrusted(ALLOC_ALIGNUP(count), &obuf);
-        if (retval < 0)
-            return retval;
-    }
-
-    ms_ocall_sock_recv_t * ms;
-    OCALLOC(ms, ms_ocall_sock_recv_t *, sizeof(*ms));
->>>>>>> 2eea32d1
-
-    /* FIXME: assumes len is small */
-    if ((count + len) > 4096) {
         retval = ocall_alloc_untrusted(ALLOC_ALIGNUP(count), &obuf);
         if (retval < 0)
             return retval;
@@ -799,11 +694,7 @@
     if (obuf)
         ms->ms_buf = obuf;
     else
-<<<<<<< HEAD
         ms->ms_buf = sgx_ocalloc(count);
-=======
-        ms->ms_buf = ALLOC_IN_USER(buf, count);
->>>>>>> 2eea32d1
     ms->ms_count = count;
     ms->ms_addr = addr ? alloc_in_user(addr, len) : NULL;
     ms->ms_addrlen = len;
@@ -812,13 +703,8 @@
     if (retval >= 0) {
         if (len && (!sgx_is_completely_outside_enclave(ms->ms_addr, len) ||
                     ms->ms_addrlen > len)) {
-<<<<<<< HEAD
             sgx_ocfree_frame(frame);
-            return -PAL_ERROR_DENIED;
-=======
-            retval = -EPERM;
-            goto done;
->>>>>>> 2eea32d1
+            return -EPERM;
         }
 
         copy_from_user(addr, ms->ms_addr, ms->ms_addrlen);
@@ -828,12 +714,7 @@
         memcpy(buf, ms->ms_buf, retval);
     }
 
-<<<<<<< HEAD
-    sgx_ocfree_frame(frame);
-=======
-done:
-    OCALL_EXIT();
->>>>>>> 2eea32d1
+    sgx_ocfree_frame(frame);
 
     if (obuf)
         ocall_unmap_untrusted(obuf, ALLOC_ALIGNUP(count));
@@ -845,26 +726,14 @@
                      const struct sockaddr * addr, unsigned int addrlen)
 {
     int retval = 0;
-<<<<<<< HEAD
     void* frame = sgx_ocget_frame();
     void * obuf = NULL;
 
-    if (count > 4096) {
-=======
-    void *obuf = NULL;
-
     if ((count + addrlen) > PRESET_PAGESIZE) {
->>>>>>> 2eea32d1
         retval = ocall_alloc_untrusted(ALLOC_ALIGNUP(count), &obuf);
         if (retval < 0)
             return retval;
     }
-<<<<<<< HEAD
-=======
-
-    ms_ocall_sock_send_t * ms;
-    OCALLOC(ms, ms_ocall_sock_send_t *, sizeof(*ms));
->>>>>>> 2eea32d1
 
     ms_ocall_sock_send_t * ms = sgx_ocalloc(sizeof(*ms));
     ms->ms_sockfd = sockfd;
@@ -872,30 +741,18 @@
         ms->ms_buf = obuf;
         memcpy(obuf, buf, count);
     } else {
-<<<<<<< HEAD
         ms->ms_buf = copy_to_user(buf, count);
-=======
-        ms->ms_buf = COPY_TO_USER(buf, count);
->>>>>>> 2eea32d1
     }
     ms->ms_count = count;
     ms->ms_addr = addr ? copy_to_user(addr, addrlen) : NULL;
     ms->ms_addrlen = addrlen;
 
-<<<<<<< HEAD
     retval = sgx_exitless_ocall(OCALL_SOCK_SEND, ms);
-=======
-    retval = SGX_OCALL(OCALL_SOCK_SEND, ms);
-    OCALL_EXIT();
->>>>>>> 2eea32d1
 
     if (obuf)
         ocall_unmap_untrusted(obuf, ALLOC_ALIGNUP(count));
 
-<<<<<<< HEAD
-    sgx_ocfree_frame(frame);
-=======
->>>>>>> 2eea32d1
+    sgx_ocfree_frame(frame);
     return retval;
 }
 
@@ -916,13 +773,8 @@
     if (retval >= 0) {
         if (!sgx_is_completely_outside_enclave(ms->ms_fds, sizeof(int) * (*nfds)) ||
             ms->ms_nfds > (*nfds)) {
-<<<<<<< HEAD
             sgx_ocfree_frame(frame);
-            return -PAL_ERROR_DENIED;
-=======
-            OCALL_EXIT();
             return -EPERM;
->>>>>>> 2eea32d1
         }
 
         copy_from_user(buf, ms->ms_buf, retval);
